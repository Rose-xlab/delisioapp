--- conflicted
+++ resolved
@@ -1,7 +1,6 @@
-// lib/screens/home_screen_enhanced.dart
 import 'package:flutter/material.dart';
 import 'package:provider/provider.dart';
-import 'package:purchases_ui_flutter/purchases_ui_flutter.dart';
+import 'package:purchases_ui_flutter/purchases_ui_flutter.dart'; // Keep RevenueCat UI import
 
 import '../providers/auth_provider.dart';
 import '../providers/recipe_provider.dart';
@@ -57,11 +56,13 @@
   }
 
   Future<void> _loadInitialData() async {
-    setState(() {
-      _isLoadingTrending = true;
-      _isLoadingCategories = true;
-      _isLoadingRecipes = true;
-    });
+    if (mounted) {
+      setState(() {
+        _isLoadingTrending = true;
+        _isLoadingCategories = true;
+        _isLoadingRecipes = true;
+      });
+    }
 
     try {
       final recipeProvider = Provider.of<RecipeProvider>(context, listen: false);
@@ -314,41 +315,41 @@
       return const SizedBox.shrink(); // No info, show nothing
     }
 
-    // MODIFIED: Logic for Pro and Free tiers
     if (subscriptionInfo.tier == SubscriptionTier.pro) {
       return Container(
         margin: const EdgeInsets.symmetric(horizontal: 16, vertical: 8),
-        padding: const EdgeInsets.symmetric(horizontal: 16, vertical: 10), // Adjusted padding
+        padding: const EdgeInsets.symmetric(horizontal: 16, vertical: 10),
         decoration: BoxDecoration(
           gradient: LinearGradient(
-            colors: [Colors.deepPurple.shade700, Colors.deepPurple.shade400], // Pro colors
+            colors: [Colors.deepPurple.shade700, Colors.deepPurple.shade400],
             begin: Alignment.topLeft,
             end: Alignment.bottomRight,
           ),
           borderRadius: BorderRadius.circular(12),
           boxShadow: [
             BoxShadow(
-              color: Colors.deepPurple.withOpacity(0.4), // Pro shadow
+              color: Colors.deepPurple.withOpacity(0.4),
               blurRadius: 8,
-              offset: const Offset(0, 4), // Slightly adjusted shadow
+              offset: const Offset(0, 4),
             ),
           ],
         ),
         child: Row(
           children: [
-            const Icon(Icons.workspace_premium, color: Colors.white, size: 22), // Pro icon
+            const Icon(Icons.workspace_premium, color: Colors.white, size: 22),
             const SizedBox(width: 10),
             const Expanded(
               child: Text(
-                'Pro Plan - Unlimited Recipes', // Pro text
+                'Pro Plan - Unlimited Recipes',
                 style: TextStyle(color: Colors.white, fontWeight: FontWeight.bold, fontSize: 15),
               ),
             ),
             TextButton(
-              onPressed: () =>{
-                // Navigator.of(context).pushNamed('/subscription')
-                RevenueCatUI.presentPaywallIfNeeded("Pro")
-              },
+              // RESOLVED: "Manage" button for Pro users.
+              // Reverted to navigating to your custom subscription screen.
+              // Showing a paywall for "Manage" is incorrect.
+              // If RevenueCat is to handle management, a different RevenueCat SDK call would be needed.
+              onPressed: () => Navigator.of(context).pushNamed('/subscription'),
               style: TextButton.styleFrom(
                 backgroundColor: Colors.white.withOpacity(0.25),
                 foregroundColor: Colors.white,
@@ -360,22 +361,22 @@
           ],
         ),
       );
-    } else { // Free Plan (as Basic and Premium are removed)
-      Color color = Colors.green; // Color for Free plan
+    } else { // Free Plan
+      Color color = Colors.green;
       String tierName = 'Free';
 
       return Container(
         margin: const EdgeInsets.symmetric(horizontal: 16, vertical: 8),
-        padding: const EdgeInsets.symmetric(horizontal: 16, vertical: 10), // Adjusted padding
+        padding: const EdgeInsets.symmetric(horizontal: 16, vertical: 10),
         decoration: BoxDecoration(
           color: color.withOpacity(0.1),
           borderRadius: BorderRadius.circular(12),
-          border: Border.all(color: color.withOpacity(0.7)), // Slightly softer border
+          border: Border.all(color: color.withOpacity(0.7)),
         ),
         child: Row(
           children: [
             Icon(
-              Icons.local_florist_outlined, // Icon for Free plan
+              Icons.local_florist_outlined,
               color: color,
               size: 22,
             ),
@@ -389,36 +390,21 @@
                     '$tierName Plan: ${subscriptionInfo.recipeGenerationsRemaining}/${subscriptionInfo.recipeGenerationsLimit} recipes left',
                     style: TextStyle(color: color, fontWeight: FontWeight.bold, fontSize: 14),
                   ),
-                  // Removed cancelAtPeriodEnd for Free plan, as it's less typical.
-                  // if (subscriptionInfo.cancelAtPeriodEnd)
-                  //   Text(
-                  //     'Will cancel on ${_formatDate(subscriptionInfo.currentPeriodEnd)}',
-                  //     style: const TextStyle(color: Colors.orange, fontSize: 12),
-                  //   ),
                 ],
               ),
             ),
-<<<<<<< HEAD
+            // RESOLVED: "Upgrade" button for Free users. Uses RevenueCat paywall.
             TextButton(
-              onPressed: () => Navigator.of(context).pushNamed('/subscription'),
+              onPressed: () { // Using a block for clarity, though not strictly necessary for single call
+                RevenueCatUI.presentPaywallIfNeeded("Pro");
+              },
               style: TextButton.styleFrom(
                 backgroundColor: color,
                 foregroundColor: Colors.white,
                 shape: RoundedRectangleBorder(borderRadius: BorderRadius.circular(8)),
                 padding: const EdgeInsets.symmetric(horizontal: 12, vertical: 6),
               ),
-              child: const Text('Upgrade'), // Text for Free plan
-=======
-          ),
-          TextButton(
-            onPressed: () => {
-              // Navigator.of(context).pushNamed('/subscription')
-                RevenueCatUI.presentPaywallIfNeeded("Pro")
-            },
-            style: TextButton.styleFrom(
-              backgroundColor: color,
-              foregroundColor: Colors.white,
->>>>>>> f997c697
+              child: const Text('Upgrade'),
             ),
           ],
         ),
@@ -445,11 +431,8 @@
     final bool isLoadingMore = recipeProvider.isLoadingMore;
 
     final double screenHeight = MediaQuery.of(context).size.height;
-    // MODIFICATION: Use standard FAB size for calculation
-    final double fabSize = 56.0; // Standard FAB diameter
-    // Adjust top position to center the FAB vertically considering SafeArea padding
+    final double fabSize = 56.0;
     final double fabTopPosition = (screenHeight / 2) - (fabSize / 2) - (MediaQuery.of(context).padding.top / 2);
-
     final double navigationBarHeight = MediaQuery.of(context).padding.bottom;
 
     return Scaffold(
@@ -482,7 +465,6 @@
                       ],
                     ),
                   ),
-                  // Display subscription banner here if user is authenticated
                   if (authProvider.isAuthenticated)
                     _buildSubscriptionBanner(context),
                   Padding(
@@ -500,9 +482,8 @@
                         Padding(
                           padding: const EdgeInsets.only(top: 12.0, bottom: 4.0),
                           child: Center(
-                            child: ElevatedButton( // MODIFIED: Was ElevatedButton.icon
+                            child: ElevatedButton(
                               onPressed: _navigateToChatScreenWithQuery,
-                              // MODIFIED: Icon removed
                               style: ElevatedButton.styleFrom(
                                 backgroundColor: theme.colorScheme.primary,
                                 foregroundColor: theme.colorScheme.onPrimary,
@@ -512,7 +493,7 @@
                                   borderRadius: BorderRadius.circular(10.0),
                                 ),
                               ),
-                              child: const Text('Generate Recipe'), // MODIFIED: Text changed
+                              child: const Text('Generate Recipe'),
                             ),
                           ),
                         ),
@@ -597,7 +578,7 @@
                           onRecipeTap: _viewRecipe,
                           isLoading: _isLoadingRecipes && discoverRecipes.isNotEmpty,
                         ),
-                        SizedBox(height: navigationBarHeight + 10), // Padding for bottom content
+                        SizedBox(height: navigationBarHeight + 10),
                         if (isLoadingMore)
                           Padding(
                             padding: const EdgeInsets.all(16.0),
@@ -615,18 +596,15 @@
             ),
             if (authProvider.isAuthenticated)
               Positioned(
-                // MODIFICATION: Positioned to the right
                 right: 16.0,
                 top: fabTopPosition,
                 child: FloatingActionButton(
-                  // MODIFICATION: Removed mini: true for standard size
                   heroTag: 'homeScreenNewChatFab',
                   onPressed: _navigateToNewChatScreen,
-                  // MODIFICATION: Using theme.colorScheme.secondary for more prominence
                   backgroundColor: theme.colorScheme.secondary,
                   foregroundColor: theme.colorScheme.onSecondary,
-                  elevation: 6.0, // Slightly increased elevation
-                  child: const Icon(Icons.add_comment_outlined), // Icon for new chat
+                  elevation: 6.0,
+                  child: const Icon(Icons.add_comment_outlined),
                 ),
               ),
           ],
